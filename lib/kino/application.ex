defmodule Kino.Application do
  @moduledoc false

  use Application

  def start(_type, _args) do
    Kino.SmartCell.register(Kino.SmartCell.DBConnection)
<<<<<<< HEAD
    Kino.SmartCell.register(Kino.SmartCell.ChartBuilder)
=======
    Kino.SmartCell.register(Kino.SmartCell.SQL)
>>>>>>> e62ff8e2

    children = [
      {DynamicSupervisor, strategy: :one_for_one, name: Kino.DynamicSupervisor},
      Kino.SubscriptionManager,
      Kino.JS.DataStore,
      Kino.Terminator
    ]

    opts = [strategy: :one_for_one, name: Kino.Supervisor]

    Supervisor.start_link(children, opts)
  end
end<|MERGE_RESOLUTION|>--- conflicted
+++ resolved
@@ -5,11 +5,8 @@
 
   def start(_type, _args) do
     Kino.SmartCell.register(Kino.SmartCell.DBConnection)
-<<<<<<< HEAD
+    Kino.SmartCell.register(Kino.SmartCell.SQL)
     Kino.SmartCell.register(Kino.SmartCell.ChartBuilder)
-=======
-    Kino.SmartCell.register(Kino.SmartCell.SQL)
->>>>>>> e62ff8e2
 
     children = [
       {DynamicSupervisor, strategy: :one_for_one, name: Kino.DynamicSupervisor},
