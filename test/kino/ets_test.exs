--- conflicted
+++ resolved
@@ -45,13 +45,8 @@
 
       assert_receive {:connect_reply,
                       %{
-<<<<<<< HEAD
                         columns: [%{key: 0, label: "0"}, %{key: 1, label: "1"}],
-                        features: [:refetch, :pagination, :sorting]
-=======
-                        columns: [%{key: 0, label: "1"}, %{key: 1, label: "2"}],
                         features: [:refetch, :pagination]
->>>>>>> 62fce43f
                       }}
     end
   end
